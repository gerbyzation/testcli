--- conflicted
+++ resolved
@@ -49,30 +49,28 @@
 	}
 }
 
-<<<<<<< HEAD
+// SetEnv overwrites the environment with the provided one. Otherwise, the
+// parent environment will be supplied.
+func (c *Cmd) SetEnv(env []string) {
+	c.env = env
+}
+
 // SetStdin sets the stdin stream. It makes no attempt to determine if the
 // command accepts anything over stdin.
 func (c *Cmd) SetStdin(stdin io.Reader) {
 	c.stdin = stdin
-=======
-// SetEnv overwrites the environment with the provided one. Otherwise, the
-// parent environment will be supplied.
-func (c *Cmd) SetEnv(env []string) {
-	c.env = env
->>>>>>> f28e3704
 }
 
 // Run runs the command.
 func (c *Cmd) Run() {
-<<<<<<< HEAD
 	if c.stdin != nil {
 		c.cmd.Stdin = c.stdin
-=======
+	}
+
 	if c.env != nil {
 		c.cmd.Env = c.env
 	} else {
 		c.cmd.Env = os.Environ()
->>>>>>> f28e3704
 	}
 
 	var outBuf bytes.Buffer
