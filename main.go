/*
CLI testing package for the Go language.

Developing a command line application? Wanna be able to test your app from the
outside? If the answer is Yes to at least one of the questions, keep reading.

`testcli` is a wrapper around os/exec to test CLI apps in Go lang,
minimalistic, so you can do your tests with `testing` or any other testing
framework.
*/

package testcli

import (
	"bytes"
	"errors"
	"io"
	"log"
	"os/exec"
	"regexp"
	"strings"
)

// Cmd is typically constructed through the Command() call and provides state
// to the execution engine.
type Cmd struct {
	cmd       *exec.Cmd
	exitError error
	executed  bool
	stdout    string
	stderr    string
	stdin     io.Reader
}

// ErrUninitializedCmd is returned when members are accessed before a run, that
// can only be used after a command has been run.
var ErrUninitializedCmd = errors.New("You need to run this command first")
var pkgCmd = &Cmd{}

// Command constructs a *Cmd. It is passed the command name and arguments.
func Command(name string, arg ...string) *Cmd {
	return &Cmd{
		cmd: exec.Command(name, arg...),
	}
}

func (c *Cmd) validate() {
	if !c.executed {
		log.Fatal(ErrUninitializedCmd)
	}
}

<<<<<<< HEAD
// SetStdin sets the stdin stream. It makes no attempt to determine if the
// command accepts anything over stdin.
func (c *Cmd) SetStdin(stdin io.Reader) {
	c.stdin = stdin
}

=======
// Run runs the command.
>>>>>>> ef29e2df
func (c *Cmd) Run() {
	if c.stdin != nil {
		c.cmd.Stdin = c.stdin
	}

	var outBuf bytes.Buffer
	c.cmd.Stdout = &outBuf

	var errBuf bytes.Buffer
	c.cmd.Stderr = &errBuf

	if err := c.cmd.Run(); err != nil {
		c.exitError = err
	}
	c.stdout = string(outBuf.Bytes())
	c.stderr = string(errBuf.Bytes())
	c.executed = true
}

// Run runs a command with name and arguments. After this, package-level
// functions will return the data about the last command run.
func Run(name string, arg ...string) {
	pkgCmd = Command(name, arg...)
	pkgCmd.Run()
}

// Error is the command's error, if any.
func (c *Cmd) Error() error {
	c.validate()
	return c.exitError
}

// Error is the command's error, if any.
func Error() error {
	return pkgCmd.Error()
}

// Stdout stream for the command
func (c *Cmd) Stdout() string {
	c.validate()
	return c.stdout
}

// Stdout stream for the command
func Stdout() string {
	return pkgCmd.Stdout()
}

// Stderr stream for the command
func (c *Cmd) Stderr() string {
	c.validate()
	return c.stderr
}

// Stderr stream for the command
func Stderr() string {
	return pkgCmd.Stderr()
}

// StdoutContains determines if command's STDOUT contains `str`, this operation
// is case insensitive.
func (c *Cmd) StdoutContains(str string) bool {
	c.validate()
	str = strings.ToLower(str)
	return strings.Contains(strings.ToLower(c.stdout), str)
}

// StdoutContains determines if command's STDOUT contains `str`, this operation
// is case insensitive.
func StdoutContains(str string) bool {
	return pkgCmd.StdoutContains(str)
}

// StderrContains determines if command's STDERR contains `str`, this operation
// is case insensitive.
func (c *Cmd) StderrContains(str string) bool {
	c.validate()
	str = strings.ToLower(str)
	return strings.Contains(strings.ToLower(c.stderr), str)
}

// StderrContains determines if command's STDERR contains `str`, this operation
// is case insensitive.
func StderrContains(str string) bool {
	return pkgCmd.StderrContains(str)
}

// Success is a boolean status which indicates if the program exited non-zero
// or not.
func (c *Cmd) Success() bool {
	c.validate()
	return c.exitError == nil
}

// Success is a boolean status which indicates if the program exited non-zero
// or not.
func Success() bool {
	return pkgCmd.Success()
}

// Failure is the inverse of Success().
func (c *Cmd) Failure() bool {
	c.validate()
	return c.exitError != nil
}

// Failure is the inverse of Success().
func Failure() bool {
	return pkgCmd.Failure()
}

// StdoutMatches compares a regex to the stdout produced by the command.
func (c *Cmd) StdoutMatches(regex string) bool {
	c.validate()
	re := regexp.MustCompile(regex)
	return re.MatchString(c.Stdout())
}

// StdoutMatches compares a regex to the stdout produced by the command.
func StdoutMatches(regex string) bool {
	return pkgCmd.StdoutMatches(regex)
}

// StderrMatches compares a regex to the stderr produced by the command.
func (c *Cmd) StderrMatches(regex string) bool {
	c.validate()
	re := regexp.MustCompile(regex)
	return re.MatchString(c.Stderr())
}

// StderrMatches compares a regex to the stderr produced by the command.
func StderrMatches(regex string) bool {
	return pkgCmd.StderrMatches(regex)
}<|MERGE_RESOLUTION|>--- conflicted
+++ resolved
@@ -1,14 +1,11 @@
-/*
-CLI testing package for the Go language.
-
-Developing a command line application? Wanna be able to test your app from the
-outside? If the answer is Yes to at least one of the questions, keep reading.
-
-`testcli` is a wrapper around os/exec to test CLI apps in Go lang,
-minimalistic, so you can do your tests with `testing` or any other testing
-framework.
-*/
-
+// CLI testing package for the Go language.
+//
+// Developing a command line application? Wanna be able to test your app from the
+// outside? If the answer is Yes to at least one of the questions, keep reading.
+//
+// `testcli` is a wrapper around os/exec to test CLI apps in Go lang,
+// minimalistic, so you can do your tests with `testing` or any other testing
+// framework.
 package testcli
 
 import (
@@ -50,16 +47,13 @@
 	}
 }
 
-<<<<<<< HEAD
 // SetStdin sets the stdin stream. It makes no attempt to determine if the
 // command accepts anything over stdin.
 func (c *Cmd) SetStdin(stdin io.Reader) {
 	c.stdin = stdin
 }
 
-=======
 // Run runs the command.
->>>>>>> ef29e2df
 func (c *Cmd) Run() {
 	if c.stdin != nil {
 		c.cmd.Stdin = c.stdin
