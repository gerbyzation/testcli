package testcli

import (
	"bytes"
	"os"
	"strings"
	"testing"
)

<<<<<<< HEAD
func TestSetStdin(t *testing.T) {
	buf := bytes.NewBufferString("foo\n")
	c := Command("cat")
	c.SetStdin(buf)
=======
func TestSetEnv(t *testing.T) {
	c := Command("/bin/sh", "-c", "echo -n $FOO")
	c.SetEnv([]string{"FOO=bar"})
>>>>>>> f28e3704
	c.Run()
	if c.Failure() {
		t.Fatalf("Expected to succeed, but failed")
	}

<<<<<<< HEAD
	if c.stdout != "foo\n" {
=======
	if c.stdout != "bar" {
		t.Log(c.stdout)
>>>>>>> f28e3704
		t.Fatal("stdout failed to include input")
	}
}

func TestFailedRun(t *testing.T) {
	c := Command("myunknowncommand")
	c.Run()
	if !c.Failure() {
		t.Fatalf("Expected to fail, but succeeded")
	}
}

func TestPackageFailedRun(t *testing.T) {
	Run("myunknowncommand")
	if !Failure() {
		t.Fatalf("Expected to fail, but succeeded")
	}
}

func TestSuccessfulRun(t *testing.T) {
	c := Command("whoami")
	c.Run()
	if !c.Success() {
		t.Fatalf("Expected to succeed, but failed with error: %s", c.Error())
	}
}

func TestPackageSuccessfulRun(t *testing.T) {
	Run("whoami")
	if !Success() {
		t.Fatalf("Expected to succeed, but failed with error: %s", Error())
	}
}

func TestStdout(t *testing.T) {
	user := os.Getenv("USER")
	c := Command("whoami")
	c.Run()
	if !c.StdoutContains(user) {
		t.Fatalf("Expected %q to contains %q", c.Stdout(), user)
	}

	// testing case insensitiveness
	user = strings.ToUpper(user)
	if !c.StdoutContains(user) {
		t.Fatalf("Expected %q to contains %q", c.Stdout(), user)
	}
}

func TestPackageStdout(t *testing.T) {
	user := os.Getenv("USER")
	Run("whoami")
	if !StdoutContains(user) {
		t.Fatalf("Expected %q to contains %q", Stdout(), user)
	}

	// testing case insensitiveness
	user = strings.ToUpper(user)
	if !StdoutContains(user) {
		t.Fatalf("Expected %q to contains %q", Stdout(), user)
	}
}

func TestStderr(t *testing.T) {
	c := Command("cp")
	c.Run()
	if !c.Failure() {
		t.Fatalf("Expected to fail, but succeeded")
	}
	if c.Stderr() == "" {
		t.Fatalf("Expected %q NOT to be empty", c.Stderr())
	}

	// testing case insensitiveness
	if !c.StderrContains("MISSING") {
		t.Fatalf("Expected %q to contains %q", c.Stderr(), "MISSING")
	}
}

func TestPackageStderr(t *testing.T) {
	Run("cp")
	if !Failure() {
		t.Fatalf("Expected to fail, but succeeded")
	}
	if !StderrContains("missing") {
		t.Fatalf("Expected %q to contains %q", Stderr(), "missing")
	}

	// testing case insensitiveness
	if !StderrContains("MISSING") {
		t.Fatalf("Expected %q to contains %q", Stderr(), "MISSING")
	}
}

func TestStdoutMatches(t *testing.T) {
	regex := "(/[^/]*)+"
	c := Command("whoami")
	c.Run()
	if c.StdoutMatches(regex) {
		t.Fatalf("Expected %q NOT to match %q", c.Stdout(), regex)
	}

	c = Command("pwd")
	c.Run()
	if !c.StdoutMatches(regex) {
		t.Fatalf("Expected %q to match %q", c.Stdout(), regex)
	}
}

func TestPackageStdoutMatches(t *testing.T) {
	regex := "(/[^/]*)+"
	Run("whoami")
	if StdoutMatches(regex) {
		t.Fatalf("Expected %q NOT to match %q", Stdout(), regex)
	}

	Run("pwd")
	if !StdoutMatches(regex) {
		t.Fatalf("Expected %q to match %q", Stdout(), regex)
	}
}

func TestStderrMatches(t *testing.T) {
	regex := "(/[^/]*)+"
	c := Command("cp")
	c.Run()
	if c.StderrMatches(regex) {
		t.Fatalf("Expected %q NOT to match %q", c.Stderr(), regex)
	}
	regex = "cp.*operand"
	if !c.StderrMatches(regex) {
		t.Fatalf("Expected %q to match %q", c.Stderr(), regex)
	}
}

func TestPackageStderrMatches(t *testing.T) {
	regex := "(/[^/]*)+"
	Run("cp")
	if StderrMatches(regex) {
		t.Fatalf("Expected %q NOT to match %q", Stderr(), regex)
	}
	regex = ".*cp.*"
	if !StderrMatches(regex) {
		t.Fatalf("Expected %q to match %q", Stderr(), regex)
	}
}<|MERGE_RESOLUTION|>--- conflicted
+++ resolved
@@ -7,27 +7,30 @@
 	"testing"
 )
 
-<<<<<<< HEAD
-func TestSetStdin(t *testing.T) {
-	buf := bytes.NewBufferString("foo\n")
-	c := Command("cat")
-	c.SetStdin(buf)
-=======
 func TestSetEnv(t *testing.T) {
 	c := Command("/bin/sh", "-c", "echo -n $FOO")
 	c.SetEnv([]string{"FOO=bar"})
->>>>>>> f28e3704
 	c.Run()
 	if c.Failure() {
 		t.Fatalf("Expected to succeed, but failed")
 	}
 
-<<<<<<< HEAD
-	if c.stdout != "foo\n" {
-=======
 	if c.stdout != "bar" {
 		t.Log(c.stdout)
->>>>>>> f28e3704
+		t.Fatal("stdout failed to include input")
+	}
+}
+
+func TestSetStdin(t *testing.T) {
+	buf := bytes.NewBufferString("foo\n")
+	c := Command("cat")
+	c.SetStdin(buf)
+	c.Run()
+	if c.Failure() {
+		t.Fatalf("Expected to succeed, but failed")
+	}
+
+	if c.stdout != "foo\n" {
 		t.Fatal("stdout failed to include input")
 	}
 }
